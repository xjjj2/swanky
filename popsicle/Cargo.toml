[package]
name = "popsicle"
version = "0.4.0"
authors = ["Alex J. Malozemoff <amaloz@galois.com>"]
license = "MIT"
readme = "README.md"
description = "A library for private set intersection"
categories = ["cryptography"]
keywords = ["cryptography", "private-set-intersection", "PSI"]
edition = "2018"
publish = false

[lib]

[features]
<<<<<<< HEAD
nightly = ["scuttlebutt/nightly", "ocelot/nightly", "ocelot/nightly"]
psty = ["fancy-garbling", "openssl"]

[dependencies]
ocelot         = { path = "../ocelot" }
scuttlebutt    = { path = "../scuttlebutt" }
itertools      = "0.10.0"
rand           = "0.7"
sha2           = "0.9.3"
fancy-garbling = { path = "../fancy-garbling", optional = true }
openssl        = { version = "0.10.32", optional = true }

[dev-dependencies]
criterion  = "0.3.4"
=======
nightly = ["rand/nightly", "scuttlebutt/nightly", "ocelot/nightly", "ocelot/nightly"]
fancy = ["fancy-garbling"]
psty = ["fancy", "openssl"]
psty_payload = ["fancy","serde", "serde_json", "fancy-garbling/serde1"]

[dependencies]
ocelot         = { path = "../ocelot" }
scuttlebutt    = { path = "../scuttlebutt",  features = ["serde1"]}
itertools      = "0.8"
rand           = "0.7"
sha2           = "0.8"
serde          = {version = "1.0.117", features = ["derive"], optional = true }
serde_json     = {version = "1.0.59", optional = true }
fancy-garbling = { path = "../fancy-garbling", features = ["serde1"], optional = true }
openssl        = { version = "0.10.28", optional = true }

[dev-dependencies]
criterion  = "0.2.11"
clap       = "2.33.0"
serde      = { version = "1.0.92", features = ["derive"] }
>>>>>>> e673c2b0

[[bench]]
name = "psz"
harness = false

[[bench]]
name = "psty"
harness = false
required-features = ["psty"]

[[bench]]
name = "psty_payload"
harness = false
required-features = ["psty_payload"]

[[example]]
name = "psty"
required-features = ["psty"]

[[example]]
name = "psty-payload"
required-features = ["psty"]<|MERGE_RESOLUTION|>--- conflicted
+++ resolved
@@ -13,9 +13,9 @@
 [lib]
 
 [features]
-<<<<<<< HEAD
 nightly = ["scuttlebutt/nightly", "ocelot/nightly", "ocelot/nightly"]
 psty = ["fancy-garbling", "openssl"]
+psty_payload = ["fancy-garbling", "serde", "serde_json", "fancy-garbling/serde1"]
 
 [dependencies]
 ocelot         = { path = "../ocelot" }
@@ -25,31 +25,11 @@
 sha2           = "0.9.3"
 fancy-garbling = { path = "../fancy-garbling", optional = true }
 openssl        = { version = "0.10.32", optional = true }
+serde          = {version = "1.0.117", features = ["derive"], optional = true }
+serde_json     = {version = "1.0.59", optional = true }
 
 [dev-dependencies]
 criterion  = "0.3.4"
-=======
-nightly = ["rand/nightly", "scuttlebutt/nightly", "ocelot/nightly", "ocelot/nightly"]
-fancy = ["fancy-garbling"]
-psty = ["fancy", "openssl"]
-psty_payload = ["fancy","serde", "serde_json", "fancy-garbling/serde1"]
-
-[dependencies]
-ocelot         = { path = "../ocelot" }
-scuttlebutt    = { path = "../scuttlebutt",  features = ["serde1"]}
-itertools      = "0.8"
-rand           = "0.7"
-sha2           = "0.8"
-serde          = {version = "1.0.117", features = ["derive"], optional = true }
-serde_json     = {version = "1.0.59", optional = true }
-fancy-garbling = { path = "../fancy-garbling", features = ["serde1"], optional = true }
-openssl        = { version = "0.10.28", optional = true }
-
-[dev-dependencies]
-criterion  = "0.2.11"
-clap       = "2.33.0"
-serde      = { version = "1.0.92", features = ["derive"] }
->>>>>>> e673c2b0
 
 [[bench]]
 name = "psz"
