// -*- mode: rust; -*-
//
// This file is part of `fancy-garbling`.
// Copyright © 2019 Galois, Inc.
// See LICENSE for licensing information.

//! Tools useful for interacting with `fancy-garbling`.
//!
//! Note: all number representations in this library are little-endian.

<<<<<<< HEAD
use itertools::Itertools;
use scuttlebutt::Block;
use vectoreyes::{SimdBase, U64x2, U8x16};
=======
use crate::Wire;
#[cfg(feature = "nightly")]
use core::arch::x86_64::*;
use itertools::Itertools;
use scuttlebutt::Block;
use std::collections::HashMap;
>>>>>>> e673c2b0

////////////////////////////////////////////////////////////////////////////////
// tweak functions for garbling

/// Tweak function for a single item.
pub fn tweak(i: usize) -> Block {
    Block::from(U8x16::from(U64x2::set_lo(i as u64)))
}

/// Tweak function for two items.
pub fn tweak2(i: u64, j: u64) -> Block {
    Block::from(U8x16::from(U64x2::from([j, i])))
}

/// Compute the output tweak for a garbled gate where i is the gate id and k is the value.
pub fn output_tweak(i: usize, k: u16) -> Block {
    let (left, _) = (i as u128).overflowing_shl(64);
    Block::from(left + k as u128)
}

////////////////////////////////////////////////////////////////////////////////
// mixed radix stuff

/// Add a base `q` slice `ys` into `xs`.
pub fn base_q_add_eq(xs: &mut [u16], ys: &[u16], q: u16) {
    debug_assert!(
        xs.len() >= ys.len(),
        "q={} xs.len()={} ys.len()={} xs={:?} ys={:?}",
        q,
        xs.len(),
        ys.len(),
        xs,
        ys
    );

    let mut c = 0;
    let mut i = 0;

    while i < ys.len() {
        xs[i] += ys[i] + c;
        c = (xs[i] >= q) as u16;
        xs[i] -= c * q;
        i += 1;
    }

    // continue the carrying if possible
    while i < xs.len() {
        xs[i] += c;
        if xs[i] >= q {
            xs[i] -= q;
        // c = 1
        } else {
            // c = 0
            break;
        }
        i += 1;
    }
}

/// Convert `x` into base `q`, building a vector of length `n`.
fn as_base_q(x: u128, q: u16, n: usize) -> Vec<u16> {
    let ms = std::iter::repeat(q).take(n).collect_vec();
    as_mixed_radix(x, &ms)
}

/// Determine how many `mod q` digits fit into a `u128` (includes the color
/// digit).
pub fn digits_per_u128(modulus: u16) -> usize {
    debug_assert_ne!(modulus, 0);
    debug_assert_ne!(modulus, 1);
    if modulus == 2 {
        128
    } else if modulus <= 4 {
        64
    } else if modulus <= 8 {
        42
    } else if modulus <= 16 {
        32
    } else if modulus <= 32 {
        25
    } else if modulus <= 64 {
        21
    } else if modulus <= 128 {
        18
    } else if modulus <= 256 {
        16
    } else if modulus <= 512 {
        14
    } else {
        (128.0 / (modulus as f64).log2().ceil()).floor() as usize
    }
}

/// Convert `x` into base `q`.
pub fn as_base_q_u128(x: u128, q: u16) -> Vec<u16> {
    as_base_q(x, q, digits_per_u128(q))
}

/// Convert `x` into mixed radix form using the provided `radii`.
pub fn as_mixed_radix(x: u128, radii: &[u16]) -> Vec<u16> {
    let mut x = x;
    radii
        .iter()
        .map(|&m| {
            if x >= m as u128 {
                let d = x % m as u128;
                x = (x - d) / m as u128;
                d as u16
            } else {
                let d = x as u16;
                x = 0;
                d
            }
        })
        .collect()
}

/// Convert little-endian base `q` digits into `u128`.
pub fn from_base_q(ds: &[u16], q: u16) -> u128 {
    let mut x = 0u128;
    for &d in ds.iter().rev() {
        let (xp, overflow) = x.overflowing_mul(q.into());
        debug_assert_eq!(overflow, false, "overflow!!!! x={}", x);
        x = xp + d as u128;
    }
    x
}

/// Convert little-endian mixed radix digits into u128.
pub fn from_mixed_radix(digits: &[u16], radii: &[u16]) -> u128 {
    let mut x: u128 = 0;
    for (&d, &q) in digits.iter().zip(radii.iter()).rev() {
        let (xp, overflow) = x.overflowing_mul(q as u128);
        debug_assert_eq!(overflow, false, "overflow!!!! x={}", x);
        x = xp + d as u128;
    }
    x
}

////////////////////////////////////////////////////////////////////////////////
// bits

/// Get the bits of a u128 encoded in 128 u16s, which is convenient for the rest of
/// the library, which uses u16 as the base digit type in Wire.
pub fn u128_to_bits(x: u128, n: usize) -> Vec<u16> {
    let mut bits = Vec::with_capacity(n);
    let mut y = x;
    for _ in 0..n {
        let b = y & 1;
        bits.push(b as u16);
        y -= b;
        y /= 2;
    }
    bits
}

/// Convert into a u128 from the "bits" as u16. Assumes each "bit" is 0 or 1.
pub fn u128_from_bits(bs: &[u16]) -> u128 {
    let mut x = 0;
    for &b in bs.iter().skip(1).rev() {
        x += b as u128;
        x *= 2;
    }
    x += bs[0] as u128;
    x
}

////////////////////////////////////////////////////////////////////////////////
// primes & crt

/// Factor using the primes in the global `PRIMES` array. Fancy garbling only supports
/// composites with small prime factors.
///
/// We are limited by the size of the digits in Wire, and besides, if need large moduli,
/// you should use BundleGadgets and save.
pub fn factor(inp: u128) -> Vec<u16> {
    let mut x = inp;
    let mut fs = Vec::new();
    for &p in PRIMES.iter() {
        let q = p as u128;
        if x % q == 0 {
            fs.push(p);
            x /= q;
        }
    }
    if x != 1 {
        panic!("can only factor numbers with unique prime factors");
    }
    fs
}

/// Compute the CRT representation of x with respect to the primes ps.
pub fn crt(x: u128, ps: &[u16]) -> Vec<u16> {
    ps.iter().map(|&p| (x % p as u128) as u16).collect()
}

/// Compute the CRT representation of `x` with respect to the factorization of
/// `q`.
pub fn crt_factor(x: u128, q: u128) -> Vec<u16> {
    crt(x, &factor(q))
}

/// Compute the value x given a list of CRT primes and residues.
pub fn crt_inv(xs: &[u16], ps: &[u16]) -> u128 {
    let mut ret = 0;
    let M = ps.iter().fold(1, |acc, &x| x as i128 * acc);
    for (&p, &a) in ps.iter().zip(xs.iter()) {
        let p = p as i128;
        let q = M / p;
        ret += a as i128 * inv(q, p) * q;
        ret %= &M;
    }
    ret as u128
}

/// Compute the value `x` given a composite CRT modulus provided by `xs`.
pub fn crt_inv_factor(xs: &[u16], q: u128) -> u128 {
    crt_inv(xs, &factor(q))
}

/// Invert inp_a mod inp_b.
pub fn inv(inp_a: i128, inp_b: i128) -> i128 {
    let mut a = inp_a;
    let mut b = inp_b;
    let mut q;
    let mut tmp;

    let (mut x0, mut x1) = (0, 1);

    if b == 1 {
        return 1;
    }

    while a > 1 {
        q = a / b;

        // a, b = b, a%b
        tmp = b;
        b = a % b;
        a = tmp;

        tmp = x0;
        x0 = x1 - q * x0;
        x1 = tmp;
    }

    if x1 < 0 {
        x1 += inp_b;
    }

    x1
}

/// Number of primes supported by our library.
pub const NPRIMES: usize = 29;

/// Primes used in fancy garbling.
pub const PRIMES: [u16; 29] = [
    2, 3, 5, 7, 11, 13, 17, 19, 23, 29, 31, 37, 41, 43, 47, 53, 59, 61, 67, 71, 73, 79, 83, 89, 97,
    101, 103, 107, 109,
];

/// Primes skipping the modulus 2, which allows certain gadgets.
// pub const PRIMES_SKIP_2: [u16; 29] = [
//     3, 5, 7, 11, 13, 17, 19, 23, 29, 31, 37, 41, 43, 47, 53, 59, 61, 67, 71, 73, 79, 83, 89, 97,
//     101, 103, 107, 109, 113,
// ];

/// Generate a CRT modulus with n primes.
pub fn modulus_with_nprimes(n: usize) -> u128 {
    product(&PRIMES[0..n])
}

/// Generate a CRT modulus that support at least n-bit integers, using the built-in
/// PRIMES.
pub fn modulus_with_width(n: u32) -> u128 {
    base_modulus_with_width(n, &PRIMES)
}

/// Generate the factors of a CRT modulus that support at least n-bit integers, using the
/// built-in PRIMES.
pub fn primes_with_width(n: u32) -> Vec<u16> {
    base_primes_with_width(n, &PRIMES)
}

/// Generate a CRT modulus that support at least n-bit integers, using provided primes.
pub fn base_modulus_with_width(nbits: u32, primes: &[u16]) -> u128 {
    product(&base_primes_with_width(nbits, primes))
}

/// Generate the factors of a CRT modulus that support at least n-bit integers, using provided primes.
pub fn base_primes_with_width(nbits: u32, primes: &[u16]) -> Vec<u16> {
    let mut res = 1;
    let mut ps = Vec::new();
    for &p in primes.iter() {
        res *= u128::from(p);
        ps.push(p);
        if (res >> nbits) > 0 {
            break;
        }
    }
    assert!((res >> nbits) > 0, "not enough primes!");
    ps
}

/// Generate a CRT modulus that support at least n-bit integers, using the built-in
/// PRIMES_SKIP_2 (does not include 2 as a factor).
// pub fn modulus_with_width_skip2(nbits: u32) -> u128 {
//     base_modulus_with_width(nbits, &PRIMES_SKIP_2)
// }

/// Compute the product of some u16s as a u128.
pub fn product(xs: &[u16]) -> u128 {
    xs.iter().fold(1, |acc, &x| acc * x as u128)
}

/// Raise a u16 to a power mod some value.
// pub fn powm(inp: u16, pow: u16, modulus: u16) -> u16 {
//     let mut x = inp as u16;
//     let mut z = 1;
//     let mut n = pow;
//     while n > 0 {
//         if n % 2 == 0 {
//             x = x.pow(2) % modulus as u16;
//             n /= 2;
//         } else {
//             z = x * z % modulus as u16;
//             n -= 1;
//         }
//     }
//     z as u16
// }

/// Returns `true` if `x` is a power of 2.
pub fn is_power_of_2(x: u16) -> bool {
    (x & (x - 1)) == 0
}

// Generate deltas for GC
pub fn generate_deltas(primes: &[u16]) -> HashMap<u16, Wire> {
    let mut deltas = HashMap::new();
    let mut rng = rand::thread_rng();
    for q in primes {
        deltas.insert(*q, Wire::rand_delta(&mut rng, *q));
    }
    deltas
}

/// Extra Rng functionality, useful for `fancy-garbling`.
pub trait RngExt: rand::Rng + Sized {
    /// Randomly generate a `bool`.
    fn gen_bool(&mut self) -> bool {
        self.gen()
    }
    /// Randomly generate a `u16`.
    fn gen_u16(&mut self) -> u16 {
        self.gen()
    }
    /// Randomly generate a `u32`.
    fn gen_u32(&mut self) -> u32 {
        self.gen()
    }
    /// Randomly generate a `u64`.
    fn gen_u64(&mut self) -> u64 {
        self.gen()
    }
    /// Randomly generate a `usize`.
    fn gen_usize(&mut self) -> usize {
        self.gen()
    }
    /// Randomly generate a `u128`.
    fn gen_u128(&mut self) -> u128 {
        self.gen()
    }
    /// Randomly generate a `Block`.
    fn gen_block(&mut self) -> Block {
        self.gen()
    }
    /// Randomly generate a valid `Block`.
    fn gen_usable_block(&mut self, modulus: u16) -> Block {
        if is_power_of_2(modulus) {
            let nbits = (modulus - 1).count_ones();
            if 128 % nbits == 0 {
                return Block::from(self.gen_u128());
            }
        }
        let n = digits_per_u128(modulus);
        let max = (modulus as u128).pow(n as u32);
        Block::from(self.gen_u128() % max)
    }
    /// Randomly generate a prime (among the set of supported primes).
    fn gen_prime(&mut self) -> u16 {
        PRIMES[self.gen::<usize>() % NPRIMES]
    }
    /// Randomly generate a (supported) modulus.
    fn gen_modulus(&mut self) -> u16 {
        2 + (self.gen::<u16>() % 111)
    }
    /// Randomly generate a valid composite modulus.
    fn gen_usable_composite_modulus(&mut self) -> u128 {
        product(&self.gen_usable_factors())
    }
    /// Randomly generate a vector of valid factor
    fn gen_usable_factors(&mut self) -> Vec<u16> {
        let mut x: u128 = 1;
        PRIMES[..25]
            .iter()
            .cloned()
            .filter(|_| self.gen()) // randomly take this prime
            .take_while(|&q| {
                // make sure that we don't overflow!
                match x.checked_mul(q as u128) {
                    None => false,
                    Some(y) => {
                        x = y;
                        true
                    }
                }
            })
            .collect()
    }
}

impl<R: rand::Rng + Sized> RngExt for R {}

////////////////////////////////////////////////////////////////////////////////
// tests

#[cfg(test)]
mod tests {
    use super::*;
    use crate::util::RngExt;
    use rand::thread_rng;

    #[test]
    fn crt_conversion() {
        let mut rng = thread_rng();
        let ps = &PRIMES[..25];
        let modulus = product(ps);

        for _ in 0..128 {
            let x = rng.gen_u128() % modulus;
            assert_eq!(crt_inv(&crt(x, ps), ps), x);
        }
    }

    #[test]
    fn factoring() {
        let mut rng = thread_rng();
        for _ in 0..16 {
            let mut ps = Vec::new();
            let mut q: u128 = 1;
            for &p in PRIMES.iter() {
                if rng.gen_bool() {
                    match q.checked_mul(p as u128) {
                        None => break,
                        Some(z) => q = z,
                    }
                    ps.push(p);
                }
            }
            assert_eq!(factor(q), ps);
        }
    }

    #[test]
    fn bits() {
        let mut rng = thread_rng();
        for _ in 0..128 {
            let x = rng.gen_u128();
            assert_eq!(u128_from_bits(&u128_to_bits(x, 128)), x);
        }
    }

    #[test]
    fn base_q_conversion() {
        let mut rng = thread_rng();
        for _ in 0..1000 {
            let q = 2 + (rng.gen_u16() % 111);
            let x = u128::from(rng.gen_usable_block(q));
            let y = as_base_q(x, q, digits_per_u128(q));
            let z = from_base_q(&y, q);
            assert_eq!(x, z);
        }
    }
}

#[cfg(all(feature = "nightly", test))]
mod benchmarks {
    extern crate test;
    use super::*;
    use test::Bencher;

    #[bench]
    fn bench_tweak(b: &mut Bencher) {
        let i = test::black_box(rand::random::<usize>());
        b.iter(|| {
            let b = test::black_box(tweak(i));
            test::black_box(b)
        });
    }

    #[bench]
    fn bench_tweak2(b: &mut Bencher) {
        let i = test::black_box(rand::random::<u64>());
        let j = test::black_box(rand::random::<u64>());
        b.iter(|| {
            let b = test::black_box(tweak2(i, j));
            test::black_box(b)
        });
    }
}<|MERGE_RESOLUTION|>--- conflicted
+++ resolved
@@ -8,18 +8,11 @@
 //!
 //! Note: all number representations in this library are little-endian.
 
-<<<<<<< HEAD
 use itertools::Itertools;
 use scuttlebutt::Block;
 use vectoreyes::{SimdBase, U64x2, U8x16};
-=======
+use std::collections::HashMap;
 use crate::Wire;
-#[cfg(feature = "nightly")]
-use core::arch::x86_64::*;
-use itertools::Itertools;
-use scuttlebutt::Block;
-use std::collections::HashMap;
->>>>>>> e673c2b0
 
 ////////////////////////////////////////////////////////////////////////////////
 // tweak functions for garbling
@@ -358,7 +351,7 @@
     (x & (x - 1)) == 0
 }
 
-// Generate deltas for GC
+/// Generate deltas ahead of time for the Garbler.
 pub fn generate_deltas(primes: &[u16]) -> HashMap<u16, Wire> {
     let mut deltas = HashMap::new();
     let mut rng = rand::thread_rng();
